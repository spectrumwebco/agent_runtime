--- conflicted
+++ resolved
@@ -234,7 +234,6 @@
   type        = string
   default     = "minioadmin"
   sensitive   = true
-<<<<<<< HEAD
 }
 
 variable "feast_version" {
@@ -301,8 +300,6 @@
   description = "Storage class name for persistent volume claims"
   type        = string
   default     = "standard"
-=======
-  default     = "changeme" 
 }
 
 variable "mcp_host_url" {
@@ -424,5 +421,4 @@
   type        = string
   sensitive   = true
   default     = ""
->>>>>>> 3fb64931
 }